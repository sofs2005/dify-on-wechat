--- conflicted
+++ resolved
@@ -377,14 +377,9 @@
                             load_config()
                             ok, result = True, "配置已重载"
                         elif cmd == "resetall":
-<<<<<<< HEAD
                             if bottype in [const.OPEN_AI, const.CHATGPT, const.CHATGPTONAZURE, const.LINKAI, const.DIFY, const.COZE,
-                                           const.BAIDU, const.XUNFEI, const.QWEN, const.GEMINI, const.ZHIPU_AI, const.MOONSHOT]:
-=======
-                            if bottype in [const.OPEN_AI, const.CHATGPT, const.CHATGPTONAZURE, const.LINKAI,
                                            const.BAIDU, const.XUNFEI, const.QWEN, const.GEMINI, const.ZHIPU_AI, const.MOONSHOT,
                                            const.MODELSCOPE]:
->>>>>>> 7167310c
                                 channel.cancel_all_session()
                                 bot.sessions.clear_all_session()
                                 ok, result = True, "重置所有会话成功"
