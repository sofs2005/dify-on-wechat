# bot_type
OPEN_AI = "openAI"
CHATGPT = "chatGPT"
BAIDU = "baidu"  # 百度文心一言模型
XUNFEI = "xunfei"
CHATGPTONAZURE = "chatGPTOnAzure"
LINKAI = "linkai"
GEMINI = "gemini"
DIFY = "dify"
ZHIPU_AI = "glm-4"
COZE = "coze"
CLAUDEAI = "claude"  # 使用cookie的历史模型
CLAUDEAPI = "claudeAPI"  # 通过Claude api调用模型
QWEN = "qwen"  # 旧版通义模型
QWEN_DASHSCOPE = "dashscope"  # 通义新版sdk和api key
GEMINI = "gemini"  # gemini-1.0-pro
MOONSHOT = "moonshot"
MiniMax = "minimax"
<<<<<<< HEAD
DEEPSEEK = "deepseek"  # Deepseek模型

=======
MODELSCOPE = "modelscope"
>>>>>>> 7167310c

# model
CLAUDE3 = "claude-3-opus-20240229"
GPT35 = "gpt-3.5-turbo"
GPT35_0125 = "gpt-3.5-turbo-0125"
GPT35_1106 = "gpt-3.5-turbo-1106"
GPT_4o = "gpt-4o"
GPT_4O_0806 = "gpt-4o-2024-08-06"
GPT4_TURBO = "gpt-4-turbo"
GPT4_TURBO_PREVIEW = "gpt-4-turbo-preview"
GPT4_TURBO_04_09 = "gpt-4-turbo-2024-04-09"
GPT4_TURBO_01_25 = "gpt-4-0125-preview"
GPT4_TURBO_11_06 = "gpt-4-1106-preview"
GPT4_VISION_PREVIEW = "gpt-4-vision-preview"
GPT_4O = "gpt-4o"
GPT_4O_MINI = "gpt-4o-mini"
GPT4 = "gpt-4"
GPT_4o_MINI = "gpt-4o-mini"
GPT4_32k = "gpt-4-32k"
GPT4_06_13 = "gpt-4-0613"
GPT4_32k_06_13 = "gpt-4-32k-0613"

O1 = "o1-preview"
O1_MINI = "o1-mini"

WHISPER_1 = "whisper-1"
TTS_1 = "tts-1"
TTS_1_HD = "tts-1-hd"


WEN_XIN = "wenxin"
WEN_XIN_4 = "wenxin-4"

QWEN_TURBO = "qwen-turbo"
QWEN_PLUS = "qwen-plus"
QWEN_MAX = "qwen-max"

LINKAI_35 = "linkai-3.5"
LINKAI_4_TURBO = "linkai-4-turbo"
LINKAI_4o = "linkai-4o"

GEMINI_PRO = "gemini-1.0-pro"
GEMINI_15_flash = "gemini-1.5-flash"
GEMINI_15_PRO = "gemini-1.5-pro"
GEMINI_20_flash_exp = "gemini-2.0-flash-exp"


GLM_4 = "glm-4"
GLM_4_PLUS = "glm-4-plus"
GLM_4_flash = "glm-4-flash"
GLM_4_LONG = "glm-4-long"
GLM_4_ALLTOOLS = "glm-4-alltools"
GLM_4_0520 = "glm-4-0520"
GLM_4_AIR = "glm-4-air"
GLM_4_AIRX = "glm-4-airx"


CLAUDE_3_OPUS = "claude-3-opus-latest"
CLAUDE_3_OPUS_0229 = "claude-3-opus-20240229"
CLAUDE_35_SONNET = "claude-3-5-sonnet-latest"  # 带 latest 标签的模型名称，会不断更新指向最新发布的模型
CLAUDE_35_SONNET_1022 = "claude-3-5-sonnet-20241022"  # 带具体日期的模型名称，会固定为该日期发布的模型
CLAUDE_35_SONNET_0620 = "claude-3-5-sonnet-20240620"
CLAUDE_3_SONNET = "claude-3-sonnet-20240229"
CLAUDE_3_HAIKU = "claude-3-haiku-20240307"

DEEPSEEK_CHAT = "deepseek-chat"  # DeepSeek-V3对话模型
DEEPSEEK_REASONER = "deepseek-reasoner"  # DeepSeek-R1模型

GITEE_AI_MODEL_LIST = ["Yi-34B-Chat", "InternVL2-8B", "deepseek-coder-33B-instruct", "InternVL2.5-26B", "Qwen2-VL-72B", "Qwen2.5-32B-Instruct", "glm-4-9b-chat", "codegeex4-all-9b", "Qwen2.5-Coder-32B-Instruct", "Qwen2.5-72B-Instruct", "Qwen2.5-7B-Instruct", "Qwen2-72B-Instruct", "Qwen2-7B-Instruct", "code-raccoon-v1", "Qwen2.5-14B-Instruct"]

MODELSCOPE_MODEL_LIST = ["LLM-Research/c4ai-command-r-plus-08-2024","mistralai/Mistral-Small-Instruct-2409","mistralai/Ministral-8B-Instruct-2410","mistralai/Mistral-Large-Instruct-2407",
                          "Qwen/Qwen2.5-Coder-32B-Instruct","Qwen/Qwen2.5-Coder-14B-Instruct","Qwen/Qwen2.5-Coder-7B-Instruct","Qwen/Qwen2.5-72B-Instruct","Qwen/Qwen2.5-32B-Instruct","Qwen/Qwen2.5-14B-Instruct","Qwen/Qwen2.5-7B-Instruct","Qwen/QwQ-32B-Preview",
                          "LLM-Research/Llama-3.3-70B-Instruct","opencompass/CompassJudger-1-32B-Instruct","Qwen/QVQ-72B-Preview","LLM-Research/Meta-Llama-3.1-405B-Instruct","LLM-Research/Meta-Llama-3.1-8B-Instruct","Qwen/Qwen2-VL-7B-Instruct","LLM-Research/Meta-Llama-3.1-70B-Instruct",
                          "Qwen/Qwen2.5-14B-Instruct-1M","Qwen/Qwen2.5-7B-Instruct-1M","Qwen/Qwen2.5-VL-3B-Instruct","Qwen/Qwen2.5-VL-7B-Instruct","Qwen/Qwen2.5-VL-72B-Instruct","deepseek-ai/DeepSeek-R1-Distill-Llama-70B","deepseek-ai/DeepSeek-R1-Distill-Llama-8B","deepseek-ai/DeepSeek-R1-Distill-Qwen-32B",
                          "deepseek-ai/DeepSeek-R1-Distill-Qwen-14B","deepseek-ai/DeepSeek-R1-Distill-Qwen-7B","deepseek-ai/DeepSeek-R1-Distill-Qwen-1.5B","deepseek-ai/DeepSeek-R1","deepseek-ai/DeepSeek-V3","Qwen/QwQ-32B"]

MODEL_LIST = [
              GPT35, GPT35_0125, GPT35_1106, "gpt-3.5-turbo-16k",
              O1, O1_MINI, GPT_4o, GPT_4O_0806, GPT_4o_MINI, GPT4_TURBO, GPT4_TURBO_PREVIEW, GPT4_TURBO_01_25, GPT4_TURBO_11_06, GPT4, GPT4_32k, GPT4_06_13, GPT4_32k_06_13,
              WEN_XIN, WEN_XIN_4,
              XUNFEI,
              ZHIPU_AI, GLM_4, GLM_4_PLUS, GLM_4_flash, GLM_4_LONG, GLM_4_ALLTOOLS, GLM_4_0520, GLM_4_AIR, GLM_4_AIRX,
              MOONSHOT, MiniMax,
              GEMINI, GEMINI_PRO, GEMINI_15_flash, GEMINI_15_PRO,GEMINI_20_flash_exp,
              CLAUDE_3_OPUS, CLAUDE_3_OPUS_0229, CLAUDE_35_SONNET, CLAUDE_35_SONNET_1022, CLAUDE_35_SONNET_0620, CLAUDE_3_SONNET, CLAUDE_3_HAIKU, "claude", "claude-3-haiku", "claude-3-sonnet", "claude-3-opus", "claude-3.5-sonnet",
              "moonshot-v1-8k", "moonshot-v1-32k", "moonshot-v1-128k",
              QWEN, QWEN_TURBO, QWEN_PLUS, QWEN_MAX,
              LINKAI_35, LINKAI_4_TURBO, LINKAI_4o,
<<<<<<< HEAD
              DIFY, COZE,
              DEEPSEEK_CHAT, DEEPSEEK_REASONER
=======
              DEEPSEEK_CHAT, DEEPSEEK_REASONER,
              MODELSCOPE
>>>>>>> 7167310c
            ]

MODEL_LIST = MODEL_LIST + GITEE_AI_MODEL_LIST + MODELSCOPE_MODEL_LIST
# channel
FEISHU = "feishu"
DINGTALK = "dingtalk"<|MERGE_RESOLUTION|>--- conflicted
+++ resolved
@@ -16,12 +16,9 @@
 GEMINI = "gemini"  # gemini-1.0-pro
 MOONSHOT = "moonshot"
 MiniMax = "minimax"
-<<<<<<< HEAD
 DEEPSEEK = "deepseek"  # Deepseek模型
 
-=======
 MODELSCOPE = "modelscope"
->>>>>>> 7167310c
 
 # model
 CLAUDE3 = "claude-3-opus-20240229"
@@ -110,13 +107,9 @@
               "moonshot-v1-8k", "moonshot-v1-32k", "moonshot-v1-128k",
               QWEN, QWEN_TURBO, QWEN_PLUS, QWEN_MAX,
               LINKAI_35, LINKAI_4_TURBO, LINKAI_4o,
-<<<<<<< HEAD
               DIFY, COZE,
-              DEEPSEEK_CHAT, DEEPSEEK_REASONER
-=======
               DEEPSEEK_CHAT, DEEPSEEK_REASONER,
               MODELSCOPE
->>>>>>> 7167310c
             ]
 
 MODEL_LIST = MODEL_LIST + GITEE_AI_MODEL_LIST + MODELSCOPE_MODEL_LIST
