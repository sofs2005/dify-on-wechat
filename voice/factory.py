"""
voice factory
"""


def create_voice(voice_type):
    """
    create a voice instance
    :param voice_type: voice type code
    :return: voice instance
    """
    if voice_type == "baidu":
        from voice.baidu.baidu_voice import BaiduVoice

        return BaiduVoice()
    elif voice_type == "google":
        from voice.google.google_voice import GoogleVoice

        return GoogleVoice()
    elif voice_type == "openai":
        from voice.openai.openai_voice import OpenaiVoice

        return OpenaiVoice()
    elif voice_type == "pytts":
        from voice.pytts.pytts_voice import PyttsVoice

        return PyttsVoice()
    elif voice_type == "azure":
        from voice.azure.azure_voice import AzureVoice

        return AzureVoice()
    elif voice_type == "elevenlabs":
        from voice.elevent.elevent_voice import ElevenLabsVoice

        return ElevenLabsVoice()

    elif voice_type == "linkai":
        from voice.linkai.linkai_voice import LinkAIVoice

        return LinkAIVoice()
    elif voice_type == "ali":
        from voice.ali.ali_voice import AliVoice

        return AliVoice()
    elif voice_type == "edge":
        from voice.edge.edge_voice import EdgeVoice

        return EdgeVoice()
    elif voice_type == "xunfei":
        from voice.xunfei.xunfei_voice import XunfeiVoice

        return XunfeiVoice()
<<<<<<< HEAD
    elif voice_type == "dify":
        from voice.dify.dify_voice import DifyVoice

        return DifyVoice()
=======
    elif voice_type == "tencent":
        from voice.tencent.tencent_voice import TencentVoice

        return TencentVoice()
>>>>>>> 7167310c
    raise RuntimeError<|MERGE_RESOLUTION|>--- conflicted
+++ resolved
@@ -50,15 +50,12 @@
         from voice.xunfei.xunfei_voice import XunfeiVoice
 
         return XunfeiVoice()
-<<<<<<< HEAD
     elif voice_type == "dify":
         from voice.dify.dify_voice import DifyVoice
 
         return DifyVoice()
-=======
     elif voice_type == "tencent":
         from voice.tencent.tencent_voice import TencentVoice
 
         return TencentVoice()
->>>>>>> 7167310c
     raise RuntimeError