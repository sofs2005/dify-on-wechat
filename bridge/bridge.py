--- conflicted
+++ resolved
@@ -31,13 +31,10 @@
             self.btype["chat"] = const.QWEN
         if model_type in [const.GEMINI]:
             self.btype["chat"] = const.GEMINI
-<<<<<<< HEAD
         if model_type in [const.DIFY]:
             self.btype["chat"] = const.DIFY
-=======
         if model_type in [const.ZHIPU_AI]:
             self.btype["chat"] = const.ZHIPU_AI
->>>>>>> 5346dfdd
 
         if conf().get("use_linkai") and conf().get("linkai_api_key"):
             self.btype["chat"] = const.LINKAI
