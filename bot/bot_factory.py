"""
channel factory
"""
from common import const


def create_bot(bot_type):
    """
    create a bot_type instance
    :param bot_type: bot type code
    :return: bot instance
    """
    if bot_type == const.BAIDU:
        # 替换Baidu Unit为Baidu文心千帆对话接口
        # from bot.baidu.baidu_unit_bot import BaiduUnitBot
        # return BaiduUnitBot()
        from bot.baidu.baidu_wenxin import BaiduWenxinBot
        return BaiduWenxinBot()

    elif bot_type == const.CHATGPT:
        # ChatGPT 网页端web接口
        from bot.chatgpt.chat_gpt_bot import ChatGPTBot
        return ChatGPTBot()

    elif bot_type == const.OPEN_AI:
        # OpenAI 官方对话模型API
        from bot.openai.open_ai_bot import OpenAIBot
        return OpenAIBot()

    elif bot_type == const.CHATGPTONAZURE:
        # Azure chatgpt service https://azure.microsoft.com/en-in/products/cognitive-services/openai-service/
        from bot.chatgpt.chat_gpt_bot import AzureChatGPTBot
        return AzureChatGPTBot()

    elif bot_type == const.XUNFEI:
        from bot.xunfei.xunfei_spark_bot import XunFeiBot
        return XunFeiBot()

    elif bot_type == const.LINKAI:
        from bot.linkai.link_ai_bot import LinkAIBot
        return LinkAIBot()

    elif bot_type == const.CLAUDEAI:
        from bot.claude.claude_ai_bot import ClaudeAIBot
        return ClaudeAIBot()

    elif bot_type == const.QWEN:
        from bot.ali.ali_qwen_bot import AliQwenBot
        return AliQwenBot()

    elif bot_type == const.GEMINI:
        from bot.gemini.google_gemini_bot import GoogleGeminiBot
        return GoogleGeminiBot()

<<<<<<< HEAD
    elif bot_type == const.DIFY:
        from bot.dify.dify_bot import DifyBot
        return DifyBot()
=======
    elif bot_type == const.ZHIPU_AI:
        from bot.zhipuai.zhipuai_bot import ZHIPUAIBot
        return ZHIPUAIBot()

>>>>>>> 5346dfdd

    raise RuntimeError<|MERGE_RESOLUTION|>--- conflicted
+++ resolved
@@ -52,15 +52,13 @@
         from bot.gemini.google_gemini_bot import GoogleGeminiBot
         return GoogleGeminiBot()
 
-<<<<<<< HEAD
     elif bot_type == const.DIFY:
         from bot.dify.dify_bot import DifyBot
         return DifyBot()
-=======
+
     elif bot_type == const.ZHIPU_AI:
         from bot.zhipuai.zhipuai_bot import ZHIPUAIBot
         return ZHIPUAIBot()
 
->>>>>>> 5346dfdd
 
     raise RuntimeError