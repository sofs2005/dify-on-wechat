--- conflicted
+++ resolved
@@ -253,11 +253,7 @@
                 logger.debug(f"[gewechat] Parse is_at from PushContent. self.is_at: {self.is_at}")
             
             # 如果是群消息，使用正则表达式去掉wxid前缀和@信息
-<<<<<<< HEAD
-            self.content = re.sub(f'{self.actual_user_id}:\n', '', self.content) # 去掉实际用户id前缀
-=======
             self.content = re.sub(f'{self.actual_user_id}:\n', '', self.content) # 去掉wxid前缀
->>>>>>> 6047a247
             self.content = re.sub(r'@[^\u2005]+\u2005', '', self.content) # 去掉@信息
         else:
             # 如果不是群聊消息，保持结构统一，也要设置actual_user_id和actual_user_nickname
